{
    "metadata": {
        "experiment_id": "stitch_proposal_codex_sample_generator_compositional_graphics_ground_truth_synthetic",
        "human_readable": "Candidate library generator. Checkpoints out the original ground truth DSL frontiers only.",
        "export_directory": "experiments/outputs/compositional_graphics",
        "log_directory": "experiments/logs/compositional_graphics",
        "tasks_loader": "compositional_graphics_200",
        "task_language_loader": "compositional_graphics_200_synthetic",
        "export_with_timestamp": false,
        "resume_checkpoint_directory": null,
        "init_frontiers_from_checkpoint": false,
        "ocaml_special_handler": "LOGO",
        "random_seed": 0
    },
    "model_initializers": [
        {
            "model_type": "grammar",
            "model_loader": "LOGO",
            "model_initializer_fn": "load_model",
            "params": {}
        },
        {
            "model_type": "sample_generator",
            "model_loader": "codex_sample_generator",
            "model_initializer_fn": "load_model",
            "params": {}
        }
    ],
    "experiment_iterator": {
        "max_iterations": 5,
        "task_batcher": {
            "model_type": "ground_truth_ordered_task_batcher",
            "params": {
                "global_batch_size": 10,
                "verbose": true
            }
        },
        "loop_blocks": [
            {
                "experiment_block_type": "state_fn",
                "state_fn": "log_metadata",
                "params": {
                    "verbosity": 3
                }
            },
            {
                "experiment_block_type": "state_fn",
                "state_fn": "initialize_ground_truth_task_frontiers",
                "params": {
                    "task_split": "train"
                }
            },
            {
                "experiment_block_type": "state_fn",
                "state_fn": "initialize_ground_truth_task_frontiers",
                "params": {
                    "task_split": "test"
                }
            },
            {
                "experiment_block_type": "model_fn",
                "model_type": "sample_generator",
                "model_fn": "generate_samples",
                "task_splits": [
                    "train"
                ],
                "task_batch_sizes": [
                    "all"
                ],
                "params": {
                    "debug": false,
                    "n_samples": 10,
                    "n_train_programs_per_prompt": 20,
                    "temperature": 0.75,
                    "max_tokens": 256,
<<<<<<< HEAD
                    "function_name_class": "numeric"
=======
                    "function_name_classes": [
                        "numeric"
                    ]
>>>>>>> a332fcf1
                }
            },
            {
                "experiment_block_type": "model_fn",
                "model_type": "grammar",
                "model_fn": "evaluate_frontier_likelihoods",
                "task_splits": [
                    "test"
                ],
                "task_batch_sizes": [
                    "all"
                ],
                "params": {}
            }
        ]
    }
}<|MERGE_RESOLUTION|>--- conflicted
+++ resolved
@@ -73,13 +73,9 @@
                     "n_train_programs_per_prompt": 20,
                     "temperature": 0.75,
                     "max_tokens": 256,
-<<<<<<< HEAD
-                    "function_name_class": "numeric"
-=======
                     "function_name_classes": [
                         "numeric"
                     ]
->>>>>>> a332fcf1
                 }
             },
             {
