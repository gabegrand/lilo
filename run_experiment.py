"""
run_experiment.py | Author: Catherine Wong.

Commmand line utility for running experiments.
Requires a CONFIG file specifying the experiment.

By default, it exports:
    Experiment outputs and results to the export_directory.
    Experiment logs to the log_directory.

Usage:
    python run_experiment.py
        --config_dir experiments/configs
        --config_file dreamcoder_compositional_graphics_200_human.json
"""
<<<<<<< HEAD
import os, json, argparse

from src.experiment_iterator import ExperimentState, ExperimentIterator

from data.compositional_graphics.make_tasks import *
from data.compositional_graphics.grammar import *
from data.compositional_graphics.encoder import *
from data.re2.make_tasks import *
from data.re2.grammar import *
from data.re2.encoder import *
from data.clevr.make_tasks import *
from data.clevr.grammar import *
from data.clevr.encoder import *
=======
import argparse
import json
import os

from src.experiment_iterator import ExperimentIterator, ExperimentState
>>>>>>> ec8c0f36

# zyzzyva@ - temporarily disable the LAX domains which cause conflicts with the LOGO domain.
# from data.drawings.make_tasks import *
# from data.drawings.grammar import *

# from data.structures.make_tasks import *
# from data.structures.grammar import *

<<<<<<< HEAD
from src.models.gpt_solver import *
from src.models.laps_dreamcoder_recognition import *
from src.models.sample_generator import *
from src.models.stitch_proposer import *
from src.models.stitch_rewriter import *
from src.models.library_namer import *
=======
>>>>>>> ec8c0f36

DEFAULT_CONFIG_DIR = "experiments/configs"

parser = argparse.ArgumentParser()
parser.add_argument(
    "--config_dir",
    default=DEFAULT_CONFIG_DIR,
    help="Top level directory containing experiment config files.",
)
parser.add_argument(
    "--config_file",
    required=True,
    help="File name of the config within the config directory.",
)


def load_config_from_file(args):
    config_full_path = os.path.join(args.config_dir, args.config_file)
    with open(config_full_path) as f:
        return json.load(f)


def init_experiment_state_and_iterator(args, config):
    experiment_state = ExperimentState(config)
    experiment_iterator = ExperimentIterator(config, experiment_state)
    return experiment_state, experiment_iterator


def run_experiment(args, experiment_state, experiment_iterator):
    while not experiment_iterator.is_finished():
        experiment_iterator.next(experiment_state)


def main(args):
    config = load_config_from_file(args)
    experiment_state, experiment_iterator = init_experiment_state_and_iterator(
        args, config
    )
    run_experiment(args, experiment_state, experiment_iterator)


if __name__ == "__main__":
    args = parser.parse_args()
    main(args)<|MERGE_RESOLUTION|>--- conflicted
+++ resolved
@@ -13,27 +13,11 @@
         --config_dir experiments/configs
         --config_file dreamcoder_compositional_graphics_200_human.json
 """
-<<<<<<< HEAD
-import os, json, argparse
-
-from src.experiment_iterator import ExperimentState, ExperimentIterator
-
-from data.compositional_graphics.make_tasks import *
-from data.compositional_graphics.grammar import *
-from data.compositional_graphics.encoder import *
-from data.re2.make_tasks import *
-from data.re2.grammar import *
-from data.re2.encoder import *
-from data.clevr.make_tasks import *
-from data.clevr.grammar import *
-from data.clevr.encoder import *
-=======
 import argparse
 import json
 import os
 
 from src.experiment_iterator import ExperimentIterator, ExperimentState
->>>>>>> ec8c0f36
 
 # zyzzyva@ - temporarily disable the LAX domains which cause conflicts with the LOGO domain.
 # from data.drawings.make_tasks import *
@@ -42,15 +26,6 @@
 # from data.structures.make_tasks import *
 # from data.structures.grammar import *
 
-<<<<<<< HEAD
-from src.models.gpt_solver import *
-from src.models.laps_dreamcoder_recognition import *
-from src.models.sample_generator import *
-from src.models.stitch_proposer import *
-from src.models.stitch_rewriter import *
-from src.models.library_namer import *
-=======
->>>>>>> ec8c0f36
 
 DEFAULT_CONFIG_DIR = "experiments/configs"
 
